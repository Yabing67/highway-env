--- conflicted
+++ resolved
@@ -13,9 +13,6 @@
 
 
 class IntersectionEnv(AbstractEnv):
-    COLLISION_REWARD: float = -5
-    HIGH_SPEED_REWARD: float = 1
-    ARRIVED_REWARD: float = 1
 
     ACTIONS: Dict[int, str] = {
         0: 'SLOWER',
@@ -56,14 +53,10 @@
             "screen_height": 600,
             "centering_position": [0.5, 0.6],
             "scaling": 5.5 * 1.3,
-<<<<<<< HEAD
-            "collision_reward": IntersectionEnv.COLLISION_REWARD,
-=======
             "collision_reward": -5,
             "high_speed_reward": 1,
             "arrived_reward": 1,
             "reward_speed_range": [7.0, 9.0],
->>>>>>> 3857bb20
             "normalize_reward": False
         })
         return config
@@ -76,16 +69,11 @@
     def _agent_reward(self, action: int, vehicle: Vehicle) -> float:
         scaled_speed = utils.lmap(self.vehicle.speed, self.config["reward_speed_range"], [0, 1])
         reward = self.config["collision_reward"] * vehicle.crashed \
-<<<<<<< HEAD
-                 + self.HIGH_SPEED_REWARD * (vehicle.speed_index == vehicle.SPEED_COUNT - 1)
-        reward = self.ARRIVED_REWARD if self.has_arrived(vehicle) else reward
-=======
                  + self.config["high_speed_reward"] * np.clip(scaled_speed, 0, 1)
 
         reward = self.config["arrived_reward"] if self.has_arrived(vehicle) else reward
->>>>>>> 3857bb20
         if self.config["normalize_reward"]:
-            reward = utils.lmap(reward, [self.config["collision_reward"], self.ARRIVED_REWARD], [0, 1])
+            reward = utils.lmap(reward, [self.config["collision_reward"], self.config["arrived_reward"]], [0, 1])
         return reward
 
     def _is_terminal(self) -> bool:
