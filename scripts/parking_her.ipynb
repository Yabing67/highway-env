{
 "nbformat": 4,
 "nbformat_minor": 0,
 "metadata": {
  "colab": {
   "name": "parking_her.ipynb",
   "version": "0.3.2",
   "provenance": [],
   "collapsed_sections": []
  },
  "language_info": {
   "codemirror_mode": {
    "name": "ipython",
    "version": 3
   },
   "file_extension": ".py",
   "mimetype": "text/x-python",
   "name": "python",
   "nbconvert_exporter": "python",
   "pygments_lexer": "ipython3",
   "version": "3.6.5"
  },
  "kernelspec": {
   "name": "python3",
   "language": "python",
   "display_name": "Python 3"
  },
  "accelerator": "GPU",
  "pycharm": {
   "stem_cell": {
    "cell_type": "raw",
    "source": [],
    "metadata": {
     "collapsed": false
    }
   }
  }
 },
 "cells": [
  {
   "cell_type": "markdown",
   "metadata": {
    "colab_type": "text",
    "id": "5eeje4O8fviH",
    "pycharm": {
     "name": "#%% md\n"
    }
   },
   "source": [
    "# Parking with Hindsight Experience Replay\n",
    "\n",
    "##  Warming up\n",
    "We start with a few useful installs and imports:"
   ]
  },
<<<<<<< HEAD
  {
   "cell_type": "code",
   "metadata": {
    "colab_type": "code",
    "id": "bzMSuJEOfviP",
    "pycharm": {
     "is_executing": false,
     "name": "#%%\n"
=======
  "cells": [
    {
      "cell_type": "markdown",
      "metadata": {
        "id": "5eeje4O8fviH",
        "pycharm": {
          "name": "#%% md\n"
        }
      },
      "source": [
        "# Parking with Hindsight Experience Replay\n",
        "\n",
        "##  Warming up\n",
        "We start with a few useful installs and imports:"
      ]
    },
    {
      "cell_type": "code",
      "metadata": {
        "id": "bzMSuJEOfviP",
        "pycharm": {
          "is_executing": false,
          "name": "#%%\n"
        }
      },
      "source": [
        "# Install environment and agent\n",
        "!pip install highway-env\n",
        "!pip install stable-baselines3\n",
        "!pip install sb3-contrib\n",
        "\n",
        "# Environment\n",
        "import gym\n",
        "import highway_env\n",
        "\n",
        "# Agent\n",
        "from stable_baselines3 import HerReplayBuffer, SAC\n",
        "from sb3_contrib import TQC"
      ],
      "execution_count": null,
      "outputs": []
    },
    {
      "cell_type": "markdown",
      "metadata": {
        "collapsed": false,
        "pycharm": {
          "name": "#%% md\n"
        },
        "id": "_wACJRDjqP-f"
      },
      "source": [
        "## Training"
      ]
    },
    {
      "cell_type": "code",
      "metadata": {
        "pycharm": {
          "name": "#%% \n"
        },
        "id": "Y5TOvonYqP-g"
      },
      "source": [
        "env = gym.make(\"parking-v0\")\n",
        "her_kwargs = dict(n_sampled_goal=4, goal_selection_strategy='future', online_sampling=True, max_episode_length=100)\n",
        "# You can replace TQC with SAC agent\n",
        "model = TQC('MultiInputPolicy', env, replay_buffer_class=HerReplayBuffer,\n",
        "            replay_buffer_kwargs=her_kwargs, verbose=1, buffer_size=int(1e6),\n",
        "            learning_rate=1e-3,\n",
        "            gamma=0.95, batch_size=1024, tau=0.05,\n",
        "            policy_kwargs=dict(net_arch=[512, 512, 512]))\n",
        "model.learn(int(5e4))\n"
      ],
      "execution_count": null,
      "outputs": []
    },
    {
      "cell_type": "markdown",
      "metadata": {
        "id": "n2Bu_Pqop0E7"
      },
      "source": [
        "## Visualize a few episodes\n",
        "\n",
        "We first define a simple helper function for visualization of episodes:"
      ]
>>>>>>> 3857bb20
    },
    "colab": {}
   },
   "source": [
    "%tensorflow_version 1.x\n",
    "\n",
    "# Install environment and agent\n",
    "!pip install highway-env\n",
    "!pip install stable-baselines==2.10.0\n",
    "\n",
    "# Environment\n",
    "import gym\n",
    "import highway_env\n",
    "\n",
    "# Agent\n",
    "from stable_baselines import HER, SAC"
   ],
   "execution_count": 0,
   "outputs": []
  },
  {
   "cell_type": "markdown",
   "metadata": {
    "collapsed": false,
    "pycharm": {
     "name": "#%% md\n"
    },
    "id": "_wACJRDjqP-f",
    "colab_type": "text"
   },
   "source": [
    "## Training"
   ]
  },
  {
   "cell_type": "code",
   "metadata": {
    "pycharm": {
     "name": "#%% \n"
    },
    "id": "Y5TOvonYqP-g",
    "colab_type": "code",
    "colab": {}
   },
   "source": [
    "env = gym.make(\"parking-v0\")\n",
    "model = HER('MlpPolicy', env, SAC, n_sampled_goal=4,\n",
    "            goal_selection_strategy='future',\n",
    "            verbose=1, buffer_size=int(1e6),\n",
    "            learning_rate=1e-3,\n",
    "            gamma=0.9, batch_size=256,\n",
    "            policy_kwargs=dict(layers=[256, 256, 256]))\n",
    "model.learn(int(5e4))\n"
   ],
   "execution_count": 0,
   "outputs": []
  },
  {
   "cell_type": "markdown",
   "metadata": {
    "colab_type": "text",
    "id": "n2Bu_Pqop0E7"
   },
   "source": [
    "## Visualize a few episodes\n",
    "\n",
    "We first define a simple helper function for visualization of episodes:"
   ]
  },
  {
   "cell_type": "code",
   "metadata": {
    "colab_type": "code",
    "id": "so7yH4ucyB-3",
    "colab": {}
   },
   "source": [
    "!pip install gym pyvirtualdisplay\n",
    "!apt-get install -y xvfb python-opengl ffmpeg\n",
    "\n",
    "from IPython import display as ipythondisplay\n",
    "from pyvirtualdisplay import Display\n",
    "from gym.wrappers import Monitor\n",
    "from pathlib import Path\n",
    "import base64\n",
    "from tqdm.notebook import trange\n",
    "\n",
    "display = Display(visible=0, size=(1400, 900))\n",
    "display.start()\n",
    "\n",
    "def show_video():\n",
    "    html = []\n",
    "    for mp4 in Path(\"video\").glob(\"*.mp4\"):\n",
    "        video_b64 = base64.b64encode(mp4.read_bytes())\n",
    "        html.append('''<video alt=\"{}\" autoplay \n",
    "                      loop controls style=\"height: 400px;\">\n",
    "                      <source src=\"data:video/mp4;base64,{}\" type=\"video/mp4\" />\n",
    "                 </video>'''.format(mp4, video_b64.decode('ascii')))\n",
    "    ipythondisplay.display(ipythondisplay.HTML(data=\"<br>\".join(html)))\n"
   ],
   "execution_count": 0,
   "outputs": []
  },
  {
   "cell_type": "markdown",
   "metadata": {
    "colab_type": "text",
    "id": "_8L6vEPWyea7"
   },
   "source": [
    "\n",
    "Test the policy"
   ]
  },
  {
   "cell_type": "code",
   "metadata": {
    "colab_type": "code",
    "id": "xOcOP7Of18T2",
    "pycharm": {
     "name": "#%%\n"
    },
    "colab": {}
   },
   "source": [
    "env = gym.make(\"parking-v0\")\n",
    "env = Monitor(env, './video', force=True, video_callable=lambda episode: True)\n",
    "for episode in trange(3, desc=\"Test episodes\"):\n",
    "    obs, done = env.reset(), False\n",
    "    env.unwrapped.automatic_rendering_callback = env.video_recorder.capture_frame\n",
    "    while not done:\n",
    "        action, _ = model.predict(obs)\n",
    "        obs, reward, done, info = env.step(action)\n",
    "env.close()\n",
    "show_video()"
   ],
   "execution_count": 0,
   "outputs": []
  }
 ]
}<|MERGE_RESOLUTION|>--- conflicted
+++ resolved
@@ -1,68 +1,40 @@
 {
- "nbformat": 4,
- "nbformat_minor": 0,
- "metadata": {
-  "colab": {
-   "name": "parking_her.ipynb",
-   "version": "0.3.2",
-   "provenance": [],
-   "collapsed_sections": []
+  "nbformat": 4,
+  "nbformat_minor": 0,
+  "metadata": {
+    "colab": {
+      "name": "parking_her.ipynb",
+      "provenance": [],
+      "collapsed_sections": []
+    },
+    "language_info": {
+      "codemirror_mode": {
+        "name": "ipython",
+        "version": 3
+      },
+      "file_extension": ".py",
+      "mimetype": "text/x-python",
+      "name": "python",
+      "nbconvert_exporter": "python",
+      "pygments_lexer": "ipython3",
+      "version": "3.6.5"
+    },
+    "kernelspec": {
+      "name": "python3",
+      "language": "python",
+      "display_name": "Python 3"
+    },
+    "accelerator": "GPU",
+    "pycharm": {
+      "stem_cell": {
+        "cell_type": "raw",
+        "source": [],
+        "metadata": {
+          "collapsed": false
+        }
+      }
+    }
   },
-  "language_info": {
-   "codemirror_mode": {
-    "name": "ipython",
-    "version": 3
-   },
-   "file_extension": ".py",
-   "mimetype": "text/x-python",
-   "name": "python",
-   "nbconvert_exporter": "python",
-   "pygments_lexer": "ipython3",
-   "version": "3.6.5"
-  },
-  "kernelspec": {
-   "name": "python3",
-   "language": "python",
-   "display_name": "Python 3"
-  },
-  "accelerator": "GPU",
-  "pycharm": {
-   "stem_cell": {
-    "cell_type": "raw",
-    "source": [],
-    "metadata": {
-     "collapsed": false
-    }
-   }
-  }
- },
- "cells": [
-  {
-   "cell_type": "markdown",
-   "metadata": {
-    "colab_type": "text",
-    "id": "5eeje4O8fviH",
-    "pycharm": {
-     "name": "#%% md\n"
-    }
-   },
-   "source": [
-    "# Parking with Hindsight Experience Replay\n",
-    "\n",
-    "##  Warming up\n",
-    "We start with a few useful installs and imports:"
-   ]
-  },
-<<<<<<< HEAD
-  {
-   "cell_type": "code",
-   "metadata": {
-    "colab_type": "code",
-    "id": "bzMSuJEOfviP",
-    "pycharm": {
-     "is_executing": false,
-     "name": "#%%\n"
-=======
   "cells": [
     {
       "cell_type": "markdown",
@@ -150,145 +122,82 @@
         "\n",
         "We first define a simple helper function for visualization of episodes:"
       ]
->>>>>>> 3857bb20
-    },
-    "colab": {}
-   },
-   "source": [
-    "%tensorflow_version 1.x\n",
-    "\n",
-    "# Install environment and agent\n",
-    "!pip install highway-env\n",
-    "!pip install stable-baselines==2.10.0\n",
-    "\n",
-    "# Environment\n",
-    "import gym\n",
-    "import highway_env\n",
-    "\n",
-    "# Agent\n",
-    "from stable_baselines import HER, SAC"
-   ],
-   "execution_count": 0,
-   "outputs": []
-  },
-  {
-   "cell_type": "markdown",
-   "metadata": {
-    "collapsed": false,
-    "pycharm": {
-     "name": "#%% md\n"
-    },
-    "id": "_wACJRDjqP-f",
-    "colab_type": "text"
-   },
-   "source": [
-    "## Training"
-   ]
-  },
-  {
-   "cell_type": "code",
-   "metadata": {
-    "pycharm": {
-     "name": "#%% \n"
-    },
-    "id": "Y5TOvonYqP-g",
-    "colab_type": "code",
-    "colab": {}
-   },
-   "source": [
-    "env = gym.make(\"parking-v0\")\n",
-    "model = HER('MlpPolicy', env, SAC, n_sampled_goal=4,\n",
-    "            goal_selection_strategy='future',\n",
-    "            verbose=1, buffer_size=int(1e6),\n",
-    "            learning_rate=1e-3,\n",
-    "            gamma=0.9, batch_size=256,\n",
-    "            policy_kwargs=dict(layers=[256, 256, 256]))\n",
-    "model.learn(int(5e4))\n"
-   ],
-   "execution_count": 0,
-   "outputs": []
-  },
-  {
-   "cell_type": "markdown",
-   "metadata": {
-    "colab_type": "text",
-    "id": "n2Bu_Pqop0E7"
-   },
-   "source": [
-    "## Visualize a few episodes\n",
-    "\n",
-    "We first define a simple helper function for visualization of episodes:"
-   ]
-  },
-  {
-   "cell_type": "code",
-   "metadata": {
-    "colab_type": "code",
-    "id": "so7yH4ucyB-3",
-    "colab": {}
-   },
-   "source": [
-    "!pip install gym pyvirtualdisplay\n",
-    "!apt-get install -y xvfb python-opengl ffmpeg\n",
-    "\n",
-    "from IPython import display as ipythondisplay\n",
-    "from pyvirtualdisplay import Display\n",
-    "from gym.wrappers import Monitor\n",
-    "from pathlib import Path\n",
-    "import base64\n",
-    "from tqdm.notebook import trange\n",
-    "\n",
-    "display = Display(visible=0, size=(1400, 900))\n",
-    "display.start()\n",
-    "\n",
-    "def show_video():\n",
-    "    html = []\n",
-    "    for mp4 in Path(\"video\").glob(\"*.mp4\"):\n",
-    "        video_b64 = base64.b64encode(mp4.read_bytes())\n",
-    "        html.append('''<video alt=\"{}\" autoplay \n",
-    "                      loop controls style=\"height: 400px;\">\n",
-    "                      <source src=\"data:video/mp4;base64,{}\" type=\"video/mp4\" />\n",
-    "                 </video>'''.format(mp4, video_b64.decode('ascii')))\n",
-    "    ipythondisplay.display(ipythondisplay.HTML(data=\"<br>\".join(html)))\n"
-   ],
-   "execution_count": 0,
-   "outputs": []
-  },
-  {
-   "cell_type": "markdown",
-   "metadata": {
-    "colab_type": "text",
-    "id": "_8L6vEPWyea7"
-   },
-   "source": [
-    "\n",
-    "Test the policy"
-   ]
-  },
-  {
-   "cell_type": "code",
-   "metadata": {
-    "colab_type": "code",
-    "id": "xOcOP7Of18T2",
-    "pycharm": {
-     "name": "#%%\n"
-    },
-    "colab": {}
-   },
-   "source": [
-    "env = gym.make(\"parking-v0\")\n",
-    "env = Monitor(env, './video', force=True, video_callable=lambda episode: True)\n",
-    "for episode in trange(3, desc=\"Test episodes\"):\n",
-    "    obs, done = env.reset(), False\n",
-    "    env.unwrapped.automatic_rendering_callback = env.video_recorder.capture_frame\n",
-    "    while not done:\n",
-    "        action, _ = model.predict(obs)\n",
-    "        obs, reward, done, info = env.step(action)\n",
-    "env.close()\n",
-    "show_video()"
-   ],
-   "execution_count": 0,
-   "outputs": []
-  }
- ]
+    },
+    {
+      "cell_type": "code",
+      "metadata": {
+        "id": "so7yH4ucyB-3"
+      },
+      "source": [
+        "!pip install gym pyvirtualdisplay\n",
+        "!apt-get install -y xvfb python-opengl ffmpeg\n",
+        "\n",
+        "from IPython import display as ipythondisplay\n",
+        "from pyvirtualdisplay import Display\n",
+        "from gym.wrappers import Monitor\n",
+        "from pathlib import Path\n",
+        "import base64\n",
+        "from tqdm.notebook import trange\n",
+        "\n",
+        "display = Display(visible=0, size=(1400, 900))\n",
+        "display.start()\n",
+        "\n",
+        "def show_video():\n",
+        "    html = []\n",
+        "    for mp4 in Path(\"video\").glob(\"*.mp4\"):\n",
+        "        video_b64 = base64.b64encode(mp4.read_bytes())\n",
+        "        html.append('''<video alt=\"{}\" autoplay \n",
+        "                      loop controls style=\"height: 400px;\">\n",
+        "                      <source src=\"data:video/mp4;base64,{}\" type=\"video/mp4\" />\n",
+        "                 </video>'''.format(mp4, video_b64.decode('ascii')))\n",
+        "    ipythondisplay.display(ipythondisplay.HTML(data=\"<br>\".join(html)))\n"
+      ],
+      "execution_count": null,
+      "outputs": []
+    },
+    {
+      "cell_type": "markdown",
+      "metadata": {
+        "id": "_8L6vEPWyea7"
+      },
+      "source": [
+        "\n",
+        "Test the policy"
+      ]
+    },
+    {
+      "cell_type": "code",
+      "metadata": {
+        "id": "xOcOP7Of18T2",
+        "pycharm": {
+          "name": "#%%\n"
+        }
+      },
+      "source": [
+        "env = gym.make(\"parking-v0\")\n",
+        "env = Monitor(env, './video', force=True, video_callable=lambda episode: True)\n",
+        "for episode in trange(3, desc=\"Test episodes\"):\n",
+        "    obs, done = env.reset(), False\n",
+        "    env.unwrapped.automatic_rendering_callback = env.video_recorder.capture_frame\n",
+        "    while not done:\n",
+        "        action, _ = model.predict(obs, deterministic=True)\n",
+        "        obs, reward, done, info = env.step(action)\n",
+        "env.close()\n",
+        "show_video()"
+      ],
+      "execution_count": null,
+      "outputs": []
+    },
+    {
+      "cell_type": "code",
+      "metadata": {
+        "id": "jh5h1ShBKYss"
+      },
+      "source": [
+        ""
+      ],
+      "execution_count": null,
+      "outputs": []
+    }
+  ]
 }